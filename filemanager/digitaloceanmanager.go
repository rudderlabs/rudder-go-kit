--- conflicted
+++ resolved
@@ -298,11 +298,7 @@
 func (l *digitalOceanListSession) Next() ([]*FileInfo, error) {
 	manager := l.manager
 	if !l.isTruncated {
-<<<<<<< HEAD
-		manager.logger.Debugn("Manager is truncated: returning here", logger.NewBoolField("isTruncated", l.isTruncated))
-=======
 		manager.logger.Debugn("Manager is truncated, so returning here", logger.NewBoolField("isTruncated", l.isTruncated))
->>>>>>> 7d67f3e7
 		return nil, nil
 	}
 
@@ -310,11 +306,7 @@
 
 	client, err := manager.getClient(l.ctx)
 	if err != nil {
-<<<<<<< HEAD
-		return nil, fmt.Errorf("digitalocean client: %w", err)
-=======
 		return nil, fmt.Errorf("error starting Digital Ocean Spaces session: %w", err)
->>>>>>> 7d67f3e7
 	}
 
 	listObjectsInput := s3.ListObjectsV2Input{
@@ -332,16 +324,11 @@
 
 	resp, err := client.ListObjectsV2(ctx, &listObjectsInput)
 	if err != nil {
-<<<<<<< HEAD
-		manager.logger.Errorn("Error while listing DigitalOcean Spaces objects", obskit.Error(err))
-		return nil, fmt.Errorf("failed to list DigitalOcean Spaces objects: %w", err)
-=======
 		manager.logger.Errorn("Error while listing Digital Ocean Spaces objects", obskit.Error(err))
 		return nil, err
 	}
 	if resp.IsTruncated != nil {
 		l.isTruncated = *resp.IsTruncated
->>>>>>> 7d67f3e7
 	}
 	l.isTruncated = *resp.IsTruncated
 	l.continuationToken = resp.NextContinuationToken
@@ -349,17 +336,4 @@
 		fileObjects = append(fileObjects, &FileInfo{*item.Key, *item.LastModified})
 	}
 	return fileObjects, nil
-<<<<<<< HEAD
-}
-
-func (m *digitalOceanManager) getTimeout() time.Duration {
-	if m.timeout > 0 {
-		return m.timeout
-	}
-	if m.defaultTimeout != nil {
-		return m.defaultTimeout()
-	}
-	return defaultTimeout
-=======
->>>>>>> 7d67f3e7
 }