--- conflicted
+++ resolved
@@ -14,7 +14,6 @@
 func TestStats(t *testing.T) {
 	now := time.Now()
 
-<<<<<<< HEAD
 	store, err := memstats.New(
 		memstats.WithNow(func() time.Time {
 			return now
@@ -22,8 +21,6 @@
 	)
 	require.NoError(t, err)
 
-=======
->>>>>>> fb71ca81
 	commonTags := stats.Tags{"tag1": "value1"}
 
 	t.Run("test Count", func(t *testing.T) {
