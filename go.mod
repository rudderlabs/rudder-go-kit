--- conflicted
+++ resolved
@@ -47,17 +47,10 @@
 	go.opentelemetry.io/otel/trace v1.24.0
 	go.uber.org/goleak v1.3.0
 	go.uber.org/zap v1.27.0
-<<<<<<< HEAD
-	golang.org/x/crypto v0.21.0
-	golang.org/x/oauth2 v0.18.0
-	golang.org/x/sync v0.6.0
-	golang.org/x/text v0.14.0
-=======
 	golang.org/x/crypto v0.22.0
-	golang.org/x/exp v0.0.0-20240119083558-1b970713d09a
 	golang.org/x/oauth2 v0.19.0
 	golang.org/x/sync v0.7.0
->>>>>>> 85798776
+	golang.org/x/text v0.14.0
 	google.golang.org/api v0.172.0
 	google.golang.org/protobuf v1.33.0
 	gopkg.in/alexcesaro/statsd.v2 v2.0.0
@@ -153,12 +146,7 @@
 	golang.org/x/exp v0.0.0-20240119083558-1b970713d09a // indirect
 	golang.org/x/mod v0.14.0 // indirect
 	golang.org/x/net v0.22.0 // indirect
-<<<<<<< HEAD
-	golang.org/x/sys v0.18.0 // indirect
-=======
 	golang.org/x/sys v0.19.0 // indirect
-	golang.org/x/text v0.14.0 // indirect
->>>>>>> 85798776
 	golang.org/x/time v0.5.0 // indirect
 	golang.org/x/tools v0.17.0 // indirect
 	google.golang.org/genproto v0.0.0-20240213162025-012b6fc9bca9 // indirect
