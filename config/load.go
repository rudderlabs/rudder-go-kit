package config

import (
	"fmt"
	"reflect"
<<<<<<< HEAD
	"slices"
	"strings"
=======
>>>>>>> 85798776
	"time"

	"github.com/fsnotify/fsnotify"
	"github.com/joho/godotenv"
	"github.com/spf13/viper"
)

func (c *Config) load() {
	c.hotReloadableConfig = make(map[string][]*configValue)
	c.envs = make(map[string]string)

	c.godotEnvErr = godotenv.Load()

	configPath := getEnv("CONFIG_PATH", "./config/config.yaml")

	v := viper.NewWithOptions(viper.EnvKeyReplacer(&envReplacer{c: c}))
	v.AutomaticEnv()
	bindLegacyEnv(v)

	v.SetConfigFile(configPath)

	// Find and read the config file
	// If config.yaml is not found or error with parsing. Use the default config values instead
	c.configPathErr = v.ReadInConfig()
	c.configPath = v.ConfigFileUsed()

	v.OnConfigChange(func(e fsnotify.Event) {
		c.onConfigChange()
	})
	v.WatchConfig()

	c.v = v
}

// ConfigFileUsed returns the file used to load the config.
// If we failed to load the config file, it also returns an error.
func (c *Config) ConfigFileUsed() (string, error) {
	return c.configPath, c.configPathErr
}

// DotEnvLoaded returns an error if there was an error loading the .env file.
// It returns nil otherwise.
func (c *Config) DotEnvLoaded() error {
	return c.godotEnvErr
}

func (c *Config) onConfigChange() {
	defer func() {
		if r := recover(); r != nil {
			err := fmt.Errorf("cannot update Config Variables: %v", r)
			fmt.Println(err)
		}
	}()
	c.hotReloadableConfigLock.RLock()
	defer c.hotReloadableConfigLock.RUnlock()
	c.checkAndHotReloadConfig(c.hotReloadableConfig)
}

func (c *Config) checkAndHotReloadConfig(configMap map[string][]*configValue) {
	for key, configValArr := range configMap {
		for _, configVal := range configValArr {
			value := configVal.value
			switch value := value.(type) {
			case *int, *Reloadable[int]:
				var _value int
				var isSet bool
				for _, key := range configVal.keys {
					if c.IsSet(key) {
						isSet = true
						_value = c.GetInt(key, configVal.defaultValue.(int))
						break
					}
				}
				if !isSet {
					_value = configVal.defaultValue.(int)
				}
				_value = _value * configVal.multiplier.(int)
				swapHotReloadableConfig(key, "%d", configVal, value, _value, compare[int]())
			case *int64, *Reloadable[int64]:
				var _value int64
				var isSet bool
				for _, key := range configVal.keys {
					if c.IsSet(key) {
						isSet = true
						_value = c.GetInt64(key, configVal.defaultValue.(int64))
						break
					}
				}
				if !isSet {
					_value = configVal.defaultValue.(int64)
				}
				_value = _value * configVal.multiplier.(int64)
				swapHotReloadableConfig(key, "%d", configVal, value, _value, compare[int64]())
			case *string, *Reloadable[string]:
				var _value string
				var isSet bool
				for _, key := range configVal.keys {
					if c.IsSet(key) {
						isSet = true
						_value = c.GetString(key, configVal.defaultValue.(string))
						break
					}
				}
				if !isSet {
					_value = configVal.defaultValue.(string)
				}
				swapHotReloadableConfig(key, "%q", configVal, value, _value, compare[string]())
			case *time.Duration, *Reloadable[time.Duration]:
				var _value time.Duration
				var isSet bool
				for _, key := range configVal.keys {
					if c.IsSet(key) {
						isSet = true
						_value = c.GetDuration(key, configVal.defaultValue.(int64), configVal.multiplier.(time.Duration))
						break
					}
				}
				if !isSet {
					_value = time.Duration(configVal.defaultValue.(int64)) * configVal.multiplier.(time.Duration)
				}
				swapHotReloadableConfig(key, "%d", configVal, value, _value, compare[time.Duration]())
			case *bool, *Reloadable[bool]:
				var _value bool
				var isSet bool
				for _, key := range configVal.keys {
					if c.IsSet(key) {
						isSet = true
						_value = c.GetBool(key, configVal.defaultValue.(bool))
						break
					}
				}
				if !isSet {
					_value = configVal.defaultValue.(bool)
				}
				swapHotReloadableConfig(key, "%v", configVal, value, _value, compare[bool]())
			case *float64, *Reloadable[float64]:
				var _value float64
				var isSet bool
				for _, key := range configVal.keys {
					if c.IsSet(key) {
						isSet = true
						_value = c.GetFloat64(key, configVal.defaultValue.(float64))
						break
					}
				}
				if !isSet {
					_value = configVal.defaultValue.(float64)
				}
				_value = _value * configVal.multiplier.(float64)
				swapHotReloadableConfig(key, "%v", configVal, value, _value, compare[float64]())
			case *[]string, *Reloadable[[]string]:
				var _value []string
				var isSet bool
				for _, key := range configVal.keys {
					if c.IsSet(key) {
						isSet = true
						_value = c.GetStringSlice(key, configVal.defaultValue.([]string))
						break
					}
				}
				if !isSet {
					_value = configVal.defaultValue.([]string)
				}
				swapHotReloadableConfig(key, "%v", configVal, value, _value, func(a, b []string) bool {
					return slices.Compare(a, b) == 0
				})
			case *map[string]interface{}, *Reloadable[map[string]interface{}]:
				var _value map[string]interface{}
				var isSet bool
				for _, key := range configVal.keys {
					if c.IsSet(key) {
						isSet = true
						_value = c.GetStringMap(key, configVal.defaultValue.(map[string]interface{}))
						break
					}
				}
				if !isSet {
					_value = configVal.defaultValue.(map[string]interface{})
				}
				swapHotReloadableConfig(key, "%v", configVal, value, _value, func(a, b map[string]interface{}) bool {
					return mapDeepEqual(a, b)
				})
			}
		}
	}
}

func swapHotReloadableConfig[T configTypes](
	key, placeholder string, configVal *configValue, ptr any, newValue T,
	compare func(T, T) bool,
) {
	if value, ok := ptr.(*T); ok {
		if !compare(*value, newValue) {
			fmt.Printf("The value of key %q & variable %p changed from "+placeholder+" to "+placeholder+"\n",
				key, configVal, *value, newValue,
			)
			*value = newValue
		}
		return
	}
	reloadableValue, _ := configVal.value.(*Reloadable[T])
	if oldValue, swapped := reloadableValue.swapIfNotEqual(newValue, compare); swapped {
		fmt.Printf("The value of key %q & variable %p changed from "+placeholder+" to "+placeholder+"\n",
			key, configVal, oldValue, newValue,
		)
	}
}

type configValue struct {
	value        interface{}
	multiplier   interface{}
	defaultValue interface{}
	keys         []string
}

func newConfigValue(value, multiplier, defaultValue interface{}, keys []string) *configValue {
	return &configValue{
		value:        value,
		multiplier:   multiplier,
		defaultValue: defaultValue,
		keys:         keys,
	}
}

func mapDeepEqual[K comparable, V any](a, b map[K]V) bool {
	if len(a) != len(b) {
		return false
	}
	for k, v := range a {
		if w, ok := b[k]; !ok || !reflect.DeepEqual(v, w) {
			return false
		}
	}
	return true
}<|MERGE_RESOLUTION|>--- conflicted
+++ resolved
@@ -3,11 +3,7 @@
 import (
 	"fmt"
 	"reflect"
-<<<<<<< HEAD
 	"slices"
-	"strings"
-=======
->>>>>>> 85798776
 	"time"
 
 	"github.com/fsnotify/fsnotify"
